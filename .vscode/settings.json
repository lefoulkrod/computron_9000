{
    "python.analysis.typeCheckingMode": "standard",
    "python.analysis.supportAllPythonDocuments": true,
    "python.analysis.autoImportCompletions": true,
    "python.analysis.diagnosticMode": "workspace",
    "files.exclude": {
        "**/__pycache__": true,
        "**/*.egg-info": true,
        "**/.pytest_cache": true,
        "**/.mypy_cache": true,
<<<<<<< HEAD
        "**/.ruff_cache": true
=======
        "**/*.egg-info": true,
        "**/.ruff_cache": true,
        "**/__pycache__": true,
        "**/.venv": true
>>>>>>> b12fd22b
    },
    "notebook.formatOnSave.enabled": true,
    "notebook.codeActionsOnSave": {
        "notebook.source.fixAll": "explicit",
        "notebook.source.organizeImports": "explicit"
    },
    "editor.formatOnSave": true,
    "editor.detectIndentation": false,
    "[python]": {
        "editor.formatOnSave": true,
        "editor.defaultFormatter": "charliermarsh.ruff",
        "editor.codeActionsOnSave": {
            "source.fixAll.ruff": "explicit",
            "source.organizeImports.ruff": "explicit"
        }
    },
    "python.terminal.activateEnvironment": true,
    "terminal.integrated.env.linux": {
        "VIRTUAL_ENV": "${workspaceFolder}/.venv",
        "PATH": "${workspaceFolder}/.venv/bin:${env:PATH}"
    },
    "python.defaultInterpreterPath": "${workspaceFolder}/.venv/bin/python",
    "python.analysis.extraPaths": [
        "${workspaceFolder}"
    ],
    "python.testing.pytestArgs": [
        "tests"
    ],
    "python.testing.unittestEnabled": false,
    "python.testing.pytestEnabled": true,
    "python.envFile": "${workspaceFolder}/.env"
}<|MERGE_RESOLUTION|>--- conflicted
+++ resolved
@@ -8,14 +8,8 @@
         "**/*.egg-info": true,
         "**/.pytest_cache": true,
         "**/.mypy_cache": true,
-<<<<<<< HEAD
-        "**/.ruff_cache": true
-=======
-        "**/*.egg-info": true,
         "**/.ruff_cache": true,
-        "**/__pycache__": true,
         "**/.venv": true
->>>>>>> b12fd22b
     },
     "notebook.formatOnSave.enabled": true,
     "notebook.codeActionsOnSave": {
